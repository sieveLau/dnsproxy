package upstream

import (
	"context"
	"crypto/tls"
	"encoding/binary"
	"fmt"
	"io"
	"net"
	"net/netip"
	"net/url"
	"sync"
	"testing"
	"time"

	"github.com/AdguardTeam/dnsproxy/proxyutil"
	"github.com/AdguardTeam/golibs/errors"
	"github.com/AdguardTeam/golibs/log"
	"github.com/AdguardTeam/golibs/testutil"
	"github.com/miekg/dns"
	"github.com/quic-go/quic-go"
	"github.com/quic-go/quic-go/logging"
	"github.com/stretchr/testify/assert"
	"github.com/stretchr/testify/require"
)

func TestUpstreamDoQ(t *testing.T) {
	tlsConf, rootCAs := createServerTLSConfig(t, "127.0.0.1")

	srv := startDoQServer(t, tlsConf, 0)

	address := fmt.Sprintf("quic://%s", srv.addr)
	var lastState tls.ConnectionState
	opts := &Options{
		VerifyConnection: func(state tls.ConnectionState) error {
			lastState = state

			return nil
		},
		RootCAs:            rootCAs,
		InsecureSkipVerify: true,
	}
	u, err := AddressToUpstream(address, opts)
	require.NoError(t, err)
	testutil.CleanupAndRequireSuccess(t, u.Close)

	uq := u.(*dnsOverQUIC)
	var conn quic.Connection

	// Test that it responds properly
	for range 10 {
		checkUpstream(t, u, address)

		if conn == nil {
			conn = uq.conn
		} else {
			// This way we test that the connection is properly reused.
			require.Equal(t, conn, uq.conn)
		}
	}

	// Close the connection (make sure that we re-establish the connection).
	_ = conn.CloseWithError(quic.ApplicationErrorCode(0), "")

	// Try to establish it again.
	checkUpstream(t, u, address)

	// Make sure that the session has been resumed.
	require.True(t, lastState.DidResume)

	// Re-create the upstream to make the test check initialization and
	// check it for race conditions.
	u, err = AddressToUpstream(address, opts)
	require.NoError(t, err)
	testutil.CleanupAndRequireSuccess(t, u.Close)

	checkRaceCondition(u)
}

func TestUpstreamDoQ_serverCloseConn(t *testing.T) {
	// Use the same tlsConf for all servers to preserve the data necessary for
	// 0-RTT connections.
	tlsConf, rootCAs := createServerTLSConfig(t, "127.0.0.1")

	// Run the first server instance.
	srv := startDoQServer(t, tlsConf, 0)

	// Create a DNS-over-QUIC upstream.
	address := fmt.Sprintf("quic://%s", srv.addr)
	u, err := AddressToUpstream(address, &Options{
		InsecureSkipVerify: true,
		Timeout:            250 * time.Millisecond,
		RootCAs:            rootCAs,
	})

	require.NoError(t, err)
	testutil.CleanupAndRequireSuccess(t, u.Close)

	// Test that the upstream works properly.
	checkUpstream(t, u, address)

	// Close all active connections.
	srv.closeConns()

	// Now run several queries in parallel to trigger the error from
	// https://github.com/AdguardTeam/dnsproxy/issues/389.

	wg := sync.WaitGroup{}
	wg.Add(10)

	for i := 0; i < 10; i++ {
		go func() {
			t.Helper()

			defer wg.Done()

			req := createTestMessage()
			_, uErr := u.Exchange(req)

			assert.NoError(t, uErr)
		}()
	}

	wg.Wait()
}

func TestUpstreamDoQ_serverRestart(t *testing.T) {
	// Use the same tlsConf for all servers to preserve the data necessary for
	// 0-RTT connections.
	tlsConf, rootCAs := createServerTLSConfig(t, "127.0.0.1")

	var addr netip.AddrPort
	var upsStr string
	var u Upstream

	t.Run("first_try", func(t *testing.T) {
		srv := startDoQServer(t, tlsConf, 0)

		addr = netip.MustParseAddrPort(srv.addr)
		upsStr = (&url.URL{
			Scheme: "quic",
			Host:   addr.String(),
		}).String()

		var err error
		u, err = AddressToUpstream(upsStr, &Options{
			InsecureSkipVerify: true,
			Timeout:            250 * time.Millisecond,
			RootCAs:            rootCAs,
		})
		require.NoError(t, err)

		checkUpstream(t, u, upsStr)
	})
	require.False(t, t.Failed())
	testutil.CleanupAndRequireSuccess(t, u.Close)

	t.Run("second_try", func(t *testing.T) {
		_ = startDoQServer(t, tlsConf, int(addr.Port()))

		checkUpstream(t, u, upsStr)
	})
	require.False(t, t.Failed())

	t.Run("retry", func(t *testing.T) {
		_, err := u.Exchange(createTestMessage())
		require.Error(t, err)

		_ = startDoQServer(t, tlsConf, int(addr.Port()))

		checkUpstream(t, u, upsStr)
	})
}

func TestUpstreamDoQ_0RTT(t *testing.T) {
	tlsConf, rootCAs := createServerTLSConfig(t, "127.0.0.1")

	srv := startDoQServer(t, tlsConf, 0)

	tracer := &quicTracer{}
	address := fmt.Sprintf("quic://%s", srv.addr)
	u, err := AddressToUpstream(address, &Options{
		InsecureSkipVerify: true,
		QUICTracer:         tracer.TracerForConnection,
		RootCAs:            rootCAs,
	})
	require.NoError(t, err)
	testutil.CleanupAndRequireSuccess(t, u.Close)

	uq := u.(*dnsOverQUIC)
	req := createTestMessage()

	// Trigger connection to a QUIC server.
	resp, err := uq.Exchange(req)
	require.NoError(t, err)
	requireResponse(t, req, resp)

	// Close the active connection to make sure we'll reconnect.
	func() {
		uq.connMu.Lock()
		defer uq.connMu.Unlock()

		err = uq.conn.CloseWithError(QUICCodeNoError, "")
		require.NoError(t, err)

		uq.conn = nil
	}()

	// Trigger second connection.
	resp, err = uq.Exchange(req)
	require.NoError(t, err)
	requireResponse(t, req, resp)

	// Check traced connections info.
	conns := tracer.getConnectionsInfo()
	require.Len(t, conns, 2)

	// Examine the first connection (no 0-RTT there).
	require.False(t, conns[0].is0RTT())

	// Examine the second connection (the one that used 0-RTT).
	require.True(t, conns[1].is0RTT())
}

// testDoHServer is an instance of a test DNS-over-QUIC server.
type testDoQServer struct {
	// listener is the QUIC connections listener.
	listener *quic.EarlyListener

	// conns is the list of connections that are currently active.
	conns map[quic.EarlyConnection]struct{}

	// connsMu protects conns.
	connsMu *sync.Mutex

	// addr is the address that this server listens to.
	addr string
}

// Shutdown stops the test server.
func (s *testDoQServer) Shutdown() (err error) {
	s.closeConns()

	return s.listener.Close()
}

// Serve serves DoQ requests.
func (s *testDoQServer) Serve() {
	for {
		var conn quic.EarlyConnection
		var err error
		func() {
			ctx, cancel := context.WithTimeout(context.Background(), 5*time.Second)
			defer cancel()
			conn, err = s.listener.Accept(ctx)
		}()
		if err != nil {
			if errors.Is(err, quic.ErrServerClosed) {
				log.Debug("test doq: accepting: %s", err)
			} else {
				log.Error("test doq: accepting: %s", err)
			}

			return
		}

		go s.handleQUICConnection(conn)
	}
}

// handleQUICConnection handles incoming QUIC connection.
func (s *testDoQServer) handleQUICConnection(conn quic.EarlyConnection) {
	s.addConn(conn)
	defer s.closeConn(conn)

	for {
		stream, err := conn.AcceptStream(context.Background())
		if err != nil {
			return
		}

		go func() {
			qErr := s.handleQUICStream(stream)
			if qErr != nil {
				log.Error("test doq: handling from %s: %s", conn.RemoteAddr(), qErr)

				_ = conn.CloseWithError(QUICCodeNoError, "")
			}
		}()
	}
}

// handleQUICStream handles new QUIC streams, reads DNS messages and responds to
// them.
func (s *testDoQServer) handleQUICStream(stream quic.Stream) (err error) {
	defer log.OnCloserError(stream, log.DEBUG)

	buf := make([]byte, dns.MaxMsgSize+2)
	_, err = stream.Read(buf)
	if err != nil && err != io.EOF {
		return err
	}

	stream.CancelRead(0)

	req := &dns.Msg{}
	packetLen := binary.BigEndian.Uint16(buf[:2])
	err = req.Unpack(buf[2 : packetLen+2])
	if err != nil {
		return err
	}

	resp := respondToTestMessage(req)

	buf, err = resp.Pack()
	if err != nil {
		return err
	}

	buf = proxyutil.AddPrefix(buf)
	_, err = stream.Write(buf)

	return err
}

<<<<<<< HEAD
// addConn adds conn to the list of active connections.
func (s *testDoQServer) addConn(conn quic.EarlyConnection) {
	s.connsMu.Lock()
	defer s.connsMu.Unlock()

	s.conns[conn] = struct{}{}
}

// closeConn closes the specified QUIC connection.
func (s *testDoQServer) closeConn(conn quic.EarlyConnection) {
	s.connsMu.Lock()
	defer s.connsMu.Unlock()

	err := conn.CloseWithError(QUICCodeNoError, "")
	if err != nil {
		log.Debug("failed to close conn: %v", err)
	}

	delete(s.conns, conn)
}

// closeConns closes all active connections.
func (s *testDoQServer) closeConns() {
	s.connsMu.Lock()
	defer s.connsMu.Unlock()

	for conn := range s.conns {
		err := conn.CloseWithError(QUICCodeNoError, "")
		if err != nil {
			log.Debug("failed to close conn: %v", err)
		}

		delete(s.conns, conn)
	}
}

// startDoQServer starts a test DoQ server.
=======
// startDoQServer starts a test DoQ server.  Note that it adds its own shutdown
// to cleanup of t.
>>>>>>> e35720fc
func startDoQServer(t *testing.T, tlsConf *tls.Config, port int) (s *testDoQServer) {
	tlsConf.NextProtos = []string{NextProtoDQ}

	udpAddr, err := net.ResolveUDPAddr("udp", fmt.Sprintf("127.0.0.1:%d", port))
	require.NoError(t, err)

	conn, err := net.ListenUDP("udp", udpAddr)
	require.NoError(t, err)
	testutil.CleanupAndRequireSuccess(t, conn.Close)

	transport := &quic.Transport{
		Conn: conn,
		// Necessary for 0-RTT.
		VerifySourceAddress: func(a net.Addr) bool {
			return true
		},
	}

	listen, err := transport.ListenEarly(
		tlsConf,
		&quic.Config{
			Allow0RTT: true,
		},
	)
	require.NoError(t, err)
	testutil.CleanupAndRequireSuccess(t, transport.Close)

	s = &testDoQServer{
		addr:     listen.Addr().String(),
		listener: listen,
		conns:    map[quic.EarlyConnection]struct{}{},
		connsMu:  &sync.Mutex{},
	}

	go s.Serve()
	testutil.CleanupAndRequireSuccess(t, s.Shutdown)

	return s
}

// quicTracer implements the logging.Tracer interface.
type quicTracer struct {
	tracers []*quicConnTracer

	// mu protects fields of *quicTracer and also protects fields of every
	// nested *quicConnTracer.
	mu sync.Mutex
}

// TracerForConnection implements the logging.Tracer interface for *quicTracer.
func (q *quicTracer) TracerForConnection(
	_ context.Context,
	_ logging.Perspective,
	odcid logging.ConnectionID,
) (connTracer *logging.ConnectionTracer) {
	q.mu.Lock()
	defer q.mu.Unlock()

	tracer := &quicConnTracer{id: odcid, parent: q}
	q.tracers = append(q.tracers, tracer)

	return &logging.ConnectionTracer{
		SentLongHeaderPacket: tracer.SentLongHeaderPacket,
	}
}

// connInfo contains information about packets that we've logged.
type connInfo struct {
	packets []logging.Header
	id      logging.ConnectionID
}

// is0RTT returns true if this connection's packets contain 0-RTT packets.
func (c *connInfo) is0RTT() (ok bool) {
	for _, packet := range c.packets {
		hdr := packet
		packetType := logging.PacketTypeFromHeader(&hdr)
		if packetType == logging.PacketType0RTT {
			return true
		}
	}

	return false
}

// getConnectionsInfo returns the traced connections' information.
func (q *quicTracer) getConnectionsInfo() (conns []connInfo) {
	q.mu.Lock()
	defer q.mu.Unlock()

	for _, tracer := range q.tracers {
		conns = append(conns, connInfo{
			id:      tracer.id,
			packets: tracer.packets,
		})
	}

	return conns
}

// quicConnTracer implements the logging.ConnectionTracer interface.
type quicConnTracer struct {
	parent  *quicTracer
	packets []logging.Header
	id      logging.ConnectionID
}

// SentLongHeaderPacket implements the logging.ConnectionTracer interface for
// *quicConnTracer.
func (q *quicConnTracer) SentLongHeaderPacket(
	hdr *logging.ExtendedHeader,
	_ logging.ByteCount,
	_ logging.ECN,
	_ *logging.AckFrame,
	_ []logging.Frame,
) {
	q.parent.mu.Lock()
	defer q.parent.mu.Unlock()

	q.packets = append(q.packets, hdr.Header)
}<|MERGE_RESOLUTION|>--- conflicted
+++ resolved
@@ -28,6 +28,7 @@
 	tlsConf, rootCAs := createServerTLSConfig(t, "127.0.0.1")
 
 	srv := startDoQServer(t, tlsConf, 0)
+	testutil.CleanupAndRequireSuccess(t, srv.Shutdown)
 
 	address := fmt.Sprintf("quic://%s", srv.addr)
 	var lastState tls.ConnectionState
@@ -176,6 +177,7 @@
 	tlsConf, rootCAs := createServerTLSConfig(t, "127.0.0.1")
 
 	srv := startDoQServer(t, tlsConf, 0)
+	testutil.CleanupAndRequireSuccess(t, srv.Shutdown)
 
 	tracer := &quicTracer{}
 	address := fmt.Sprintf("quic://%s", srv.addr)
@@ -323,7 +325,6 @@
 	return err
 }
 
-<<<<<<< HEAD
 // addConn adds conn to the list of active connections.
 func (s *testDoQServer) addConn(conn quic.EarlyConnection) {
 	s.connsMu.Lock()
@@ -361,10 +362,8 @@
 }
 
 // startDoQServer starts a test DoQ server.
-=======
 // startDoQServer starts a test DoQ server.  Note that it adds its own shutdown
 // to cleanup of t.
->>>>>>> e35720fc
 func startDoQServer(t *testing.T, tlsConf *tls.Config, port int) (s *testDoQServer) {
 	tlsConf.NextProtos = []string{NextProtoDQ}
 
